"use client";

import { useMemo } from "react";
import { Link } from "react-router";
import { useMutation, useQuery } from "convex/react";
import { api } from "../../../convex/_generated/api";
import type { Id } from "../../../convex/_generated/dataModel";
import {
  ArrowLeft,
  DollarSign,
  Edit,
  LayoutDashboard,
  Package,
  Plus,
  ShoppingCart,
  TrendingUp,
} from "lucide-react";
import {
  Area,
  AreaChart,
  Bar,
  BarChart,
  CartesianGrid,
  Legend,
  XAxis,
  YAxis,
} from "recharts";
import { Avatar, AvatarFallback, AvatarImage } from "~/components/ui/avatar";
import { Badge } from "~/components/ui/badge";
import { Button } from "~/components/ui/button";
import {
  Card,
  CardContent,
  CardDescription,
  CardHeader,
  CardTitle,
} from "~/components/ui/card";
import {
  ChartContainer,
  ChartTooltip,
  ChartTooltipContent,
} from "~/components/ui/chart";
import type { ChartConfig } from "~/components/ui/chart";
import {
  DropdownMenu,
  DropdownMenuContent,
  DropdownMenuItem,
  DropdownMenuTrigger,
} from "~/components/ui/dropdown-menu";
import { Spinner } from "~/components/ui/spinner";
import {
  Table,
  TableBody,
  TableCell,
  TableHead,
  TableHeader,
  TableRow,
} from "~/components/ui/table";
import { useToast } from "~/hooks/use-toast";
import { CreateProductDialog } from "./create-product-dialog";
import { DeleteCompanyDialog } from "./delete-company-dialog";
import { DistributeDividendDialog } from "./distribute-dividend-dialog";
import { EditCompanyDialog } from "./edit-company-dialog";
import { EditProductDialog } from "./edit-product-dialog";

interface CompanyDashboardProps {
  companyId: Id<"companies">;
}

const revenueProfitChartConfig: ChartConfig = {
  revenue: {
    label: "Revenue",
    color: "hsl(var(--chart-1))",
  },
  profit: {
    label: "Profit",
    color: "hsl(var(--chart-2))",
  },
};

const topProductsChartConfig: ChartConfig = {
  revenue: {
    label: "Revenue",
    color: "hsl(var(--chart-1))",
  },
  profit: {
    label: "Profit",
    color: "hsl(var(--chart-2))",
  },
};

const formatCurrency = (value: number, options?: Intl.NumberFormatOptions) => {
  return new Intl.NumberFormat("en-US", {
    style: "currency",
    currency: "USD",
    minimumFractionDigits: 0,
    maximumFractionDigits: 0,
    ...options,
  }).format(Number.isFinite(value) ? value : 0);
};

const formatTickerInitials = (ticker?: string, fallback?: string) => {
  if (ticker && ticker.length > 0) {
    return ticker.slice(0, 2).toUpperCase();
  }
  if (fallback && fallback.length > 0) {
    const parts = fallback.split(" ");
    const initials = parts.slice(0, 2).map((part) => part[0] ?? "");
    return initials.join("").toUpperCase() || "QB";
  }
  return "QB";
};

export function CompanyDashboard({ companyId }: CompanyDashboardProps) {
  const dashboardData = useQuery(api.companies.getCompanyDashboard, {
    companyId,
  });
  const updateProduct = useMutation(api.products.updateProduct);
  const { toast } = useToast();

  // Move useMemo before any early returns to comply with Rules of Hooks
  const topProducts = useMemo(() => {
    if (!dashboardData?.products) return [];

    return dashboardData.products
      .filter((product) => product.revenue > 0)
      .slice()
      .sort((a, b) => b.revenue - a.revenue)
      .slice(0, 10)
      .map((product) => ({
        name:
          product.name.length > 15
            ? `${product.name.substring(0, 15)}…`
            : product.name,
        revenue: product.revenue,
        profit: product.profit,
      }));
  }, [dashboardData?.products]);

  const toggleProductStatus = async (
    productId: Id<"products">,
    currentStatus: boolean
  ) => {
    try {
      await updateProduct({
        productId,
        isActive: !currentStatus,
      });
    } catch (error) {
      console.error("Failed to toggle product status:", error);
      toast({
        title: "Update failed",
        description: "Could not change product status. Try again.",
        variant: "destructive",
      });
    }
  };

  if (dashboardData === undefined) {
    return (
      <div className="flex items-center justify-center py-12">
        <div className="text-center space-y-4">
          <Spinner size="xl" className="mx-auto text-muted-foreground" />
          <p className="text-sm text-muted-foreground">
            Loading company dashboard…
          </p>
        </div>
      </div>
    );
  }

  if (!dashboardData) {
    return (
      <div className="rounded-lg border bg-muted/20 p-6 text-center text-sm text-muted-foreground">
        Unable to load this company dashboard.
      </div>
    );
  }

  const { company, totals, products, chartData } = dashboardData;
  const tags = Array.isArray(company.tags) ? company.tags : [];

  const activeProductCount = products.filter(
    (product) => product.isActive
  ).length;
  const activeUnitsSold = products.reduce(
    (sum, product) => sum + (product.unitsSold ?? 0),
    0
  );

  const profitMargin =
    totals.revenue > 0 ? (totals.profit / totals.revenue) * 100 : 0;

  const trendData = chartData.map((entry) => ({
    day: new Date(entry.date).toLocaleDateString("en-US", {
      month: "short",
      day: "numeric",
    }),
    revenue: entry.revenue,
    profit: entry.profit,
  }));

  return (
<<<<<<< HEAD
    <div className="space-y-4">
      {/* Header */}
      <div className="flex items-start justify-between">
        <div>
          <h2 className="text-xl font-bold">{company.name} Dashboard</h2>
          <p className="text-muted-foreground text-sm">
            Track your company's performance and growth
          </p>
        </div>
        <div className="flex gap-1.5">
          <Badge variant={company.isPublic ? "default" : "outline"} className="text-xs">
            {company.isPublic ? "Public Company" : "Private Company"}
          </Badge>
          <EditCompanyDialog
            company={{
              _id: company._id,
              name: company.name,
              description: company.description,
              tags: company.tags,
              ticker: company.ticker,
              logoUrl: company.logoUrl,
            }}
          />
          <DeleteCompanyDialog
            companyId={company._id}
            companyName={company.name}
            balance={company.balance}
          />
        </div>
      </div>

      {/* Key Metrics */}
      <div className="grid gap-3 md:grid-cols-2 lg:grid-cols-4">
        <Card className="py-4">
          <CardHeader className="flex flex-row items-center justify-between space-y-0 pb-3">
            <CardTitle className="text-xs font-medium uppercase tracking-wider text-muted-foreground">
              Current Balance
=======
    <div className="space-y-6">
      <div className="flex items-center gap-4">
        <Button variant="outline" size="sm" asChild className="bg-transparent">
          <Link to="/dashboard/companies" className="gap-2 inline-flex">
            <ArrowLeft className="h-4 w-4" />
            Back to Companies
          </Link>
        </Button>
      </div>

      <Card>
        <CardContent className="p-6">
          <div className="flex flex-col gap-6 md:flex-row md:items-start md:justify-between">
            <div className="flex gap-4">
              <Avatar className="h-20 w-20 rounded-lg">
                <AvatarImage
                  src={company.logoUrl || undefined}
                  alt={company.name}
                />
                <AvatarFallback className="rounded-lg text-xl">
                  {formatTickerInitials(company.ticker, company.name)}
                </AvatarFallback>
              </Avatar>
              <div className="space-y-2">
                <div className="flex flex-wrap items-center gap-3">
                  <h1 className="text-2xl font-semibold text-balance">
                    {company.name}
                  </h1>
                  {company.ticker && (
                    <Badge variant="secondary" className="font-mono">
                      {company.ticker}
                    </Badge>
                  )}
                  <Badge variant={company.isPublic ? "default" : "outline"}>
                    {company.isPublic ? "Public" : "Private"}
                  </Badge>
                </div>
                {company.description && (
                  <p className="max-w-2xl text-sm text-muted-foreground text-pretty">
                    {company.description}
                  </p>
                )}
                {tags.length > 0 && (
                  <div className="flex flex-wrap gap-2">
                    {tags.map((tag) => (
                      <Badge key={tag} variant="outline">
                        {tag}
                      </Badge>
                    ))}
                  </div>
                )}
              </div>
            </div>
            <div className="flex flex-wrap gap-2">
              <CreateProductDialog
                companyId={company._id}
                trigger={
                  <Button size="sm" className="gap-2">
                    <Plus className="h-4 w-4" />
                    Add Product
                  </Button>
                }
              />
              <EditCompanyDialog
                company={{
                  _id: company._id,
                  name: company.name,
                  description: company.description,
                  tags,
                  ticker: company.ticker,
                  logoUrl: company.logoUrl,
                }}
              />
              <Button
                asChild
                size="sm"
                variant="outline"
                className="bg-transparent gap-2"
              >
                <Link to={`/dashboard/companies/${company._id}`}>
                  <LayoutDashboard className="h-4 w-4" />
                  Dashboard
                </Link>
              </Button>
              {company.isPublic && (
                <DistributeDividendDialog
                  companyId={company._id}
                  companyName={company.name}
                  companyBalance={company.balance}
                  companyOwnerId={company.ownerId}
                  trigger={
                    <Button
                      variant="outline"
                      size="sm"
                      className="bg-transparent gap-2"
                    >
                      <TrendingUp className="h-4 w-4" />
                      Dividends
                    </Button>
                  }
                />
              )}
              <DeleteCompanyDialog
                companyId={company._id}
                companyName={company.name}
                balance={company.balance}
              />
            </div>
          </div>
        </CardContent>
      </Card>

      <div className="grid gap-4 md:grid-cols-2 lg:grid-cols-4">
        <Card>
          <CardHeader className="flex flex-row items-center justify-between space-y-0 pb-2">
            <CardTitle className="text-sm font-medium">
              Company Balance
>>>>>>> ea0909d7
            </CardTitle>
            <DollarSign className="h-4 w-4 text-muted-foreground" />
          </CardHeader>
          <CardContent>
<<<<<<< HEAD
            <div className="text-xl font-bold">
              $
              {company.balance.toLocaleString("en-US", {
=======
            <div className="text-2xl font-bold">
              {formatCurrency(company.balance, {
>>>>>>> ea0909d7
                minimumFractionDigits: 2,
                maximumFractionDigits: 2,
              })}
            </div>
<<<<<<< HEAD
            <p className="text-xs text-muted-foreground mt-1.5">
              Company account balance
            </p>
          </CardContent>
        </Card>

        <Card className="py-4">
          <CardHeader className="flex flex-row items-center justify-between space-y-0 pb-3">
            <CardTitle className="text-xs font-medium uppercase tracking-wider text-muted-foreground">Total Revenue</CardTitle>
            <DollarSign className="h-4 w-4 text-muted-foreground" />
          </CardHeader>
          <CardContent>
            <div className="text-xl font-bold">
              $
              {totals.revenue.toLocaleString("en-US", {
                minimumFractionDigits: 2,
                maximumFractionDigits: 2,
              })}
            </div>
            <p className="text-xs text-muted-foreground mt-1.5">
              All-time product sales
            </p>
          </CardContent>
        </Card>

        <Card className="py-4">
          <CardHeader className="flex flex-row items-center justify-between space-y-0 pb-3">
            <CardTitle className="text-xs font-medium uppercase tracking-wider text-muted-foreground">Total Profit</CardTitle>
            <TrendingUp className="h-4 w-4 text-muted-foreground" />
          </CardHeader>
          <CardContent>
            <div className="text-xl font-bold flex items-center gap-1">
              $
              {totals.profit.toLocaleString("en-US", {
                minimumFractionDigits: 2,
                maximumFractionDigits: 2,
              })}
              {profitMargin > 0 ? (
                <ArrowUpIcon className="h-4 w-4 text-green-600" />
              ) : (
                <ArrowDownIcon className="h-4 w-4 text-red-600" />
              )}
            </div>
            <p className="text-xs text-muted-foreground mt-1.5">
              {profitMargin.toFixed(1)}% profit margin
            </p>
          </CardContent>
        </Card>

        <Card className="py-4">
          <CardHeader className="flex flex-row items-center justify-between space-y-0 pb-3">
            <CardTitle className="text-xs font-medium uppercase tracking-wider text-muted-foreground">
=======
            <p className="text-xs text-muted-foreground">
              Current available funds
            </p>
          </CardContent>
        </Card>
        <Card>
          <CardHeader className="flex flex-row items-center justify-between space-y-0 pb-2">
            <CardTitle className="text-sm font-medium">Total Revenue</CardTitle>
            <TrendingUp className="h-4 w-4 text-muted-foreground" />
          </CardHeader>
          <CardContent>
            <div className="text-2xl font-bold">
              {formatCurrency(totals.revenue)}
            </div>
            <p className="text-xs text-muted-foreground">
              All-time revenue generated
            </p>
          </CardContent>
        </Card>
        <Card>
          <CardHeader className="flex flex-row items-center justify-between space-y-0 pb-2">
            <CardTitle className="text-sm font-medium">Total Profit</CardTitle>
            <DollarSign className="h-4 w-4 text-muted-foreground" />
          </CardHeader>
          <CardContent>
            <div className="text-2xl font-bold">
              {formatCurrency(totals.profit)}
            </div>
            <p className="text-xs text-muted-foreground">
              {profitMargin.toFixed(1)}% lifetime margin
            </p>
          </CardContent>
        </Card>
        <Card>
          <CardHeader className="flex flex-row items-center justify-between space-y-0 pb-2">
            <CardTitle className="text-sm font-medium">
>>>>>>> ea0909d7
              Active Products
            </CardTitle>
            <Package className="h-4 w-4 text-muted-foreground" />
          </CardHeader>
          <CardContent>
<<<<<<< HEAD
            <div className="text-xl font-bold">
              {products.filter((p) => p.isActive).length}
            </div>
            <p className="text-xs text-muted-foreground mt-1.5">
              {products.reduce((sum, p) => sum + p.unitsSold, 0)} total units sold
=======
            <div className="text-2xl font-bold">{activeProductCount}</div>
            <p className="text-xs text-muted-foreground">
              {activeUnitsSold.toLocaleString()} total units sold
>>>>>>> ea0909d7
            </p>
          </CardContent>
        </Card>
      </div>

      {trendData.length > 0 ? (
        <Card>
          <CardHeader>
<<<<<<< HEAD
            <CardTitle className="text-base">Revenue & Profit Trends</CardTitle>
            <CardDescription className="text-xs">
              Daily revenue, costs, and profit over the last 30 days
            </CardDescription>
          </CardHeader>
          <CardContent>
            <ChartContainer config={chartConfig} className="h-[280px] w-full">
              <AreaChart data={chartData}>
=======
            <CardTitle>Revenue & Profit Trends</CardTitle>
            <CardDescription>
              Daily performance over the last 30 days
            </CardDescription>
          </CardHeader>
          <CardContent>
            <ChartContainer
              config={revenueProfitChartConfig}
              className="h-[300px]"
            >
              <AreaChart
                data={trendData}
                margin={{ top: 10, right: 16, left: 0, bottom: 0 }}
              >
>>>>>>> ea0909d7
                <defs>
                  <linearGradient id="colorRevenue" x1="0" y1="0" x2="0" y2="1">
                    <stop
                      offset="5%"
                      stopColor="var(--color-revenue)"
                      stopOpacity={0.3}
                    />
                    <stop
                      offset="95%"
                      stopColor="var(--color-revenue)"
                      stopOpacity={0}
                    />
                  </linearGradient>
                  <linearGradient id="colorProfit" x1="0" y1="0" x2="0" y2="1">
                    <stop
                      offset="5%"
                      stopColor="var(--color-profit)"
                      stopOpacity={0.3}
                    />
                    <stop
                      offset="95%"
                      stopColor="var(--color-profit)"
                      stopOpacity={0}
                    />
                  </linearGradient>
                </defs>
                <CartesianGrid strokeDasharray="3 3" className="stroke-muted" />
                <XAxis
                  dataKey="day"
                  tickLine={false}
                  axisLine={false}
                  tick={{ fontSize: 12 }}
                />
                <YAxis
                  tickLine={false}
                  axisLine={false}
                  tick={{ fontSize: 12 }}
                  tickFormatter={(value) => `$${Math.round(value / 1000)}k`}
                />
                <ChartTooltip
                  content={
                    <ChartTooltipContent
                      formatter={(value) =>
                        formatCurrency(Number(value), {
                          minimumFractionDigits: 2,
                          maximumFractionDigits: 2,
                        })
                      }
                    />
                  }
                />
                <Area
                  type="monotone"
                  dataKey="revenue"
                  stroke="var(--color-revenue)"
                  fillOpacity={1}
                  fill="url(#colorRevenue)"
                  strokeWidth={2}
                />
                <Area
                  type="monotone"
                  dataKey="profit"
                  stroke="var(--color-profit)"
                  fillOpacity={1}
                  fill="url(#colorProfit)"
                  strokeWidth={2}
                />
              </AreaChart>
            </ChartContainer>
          </CardContent>
        </Card>
      ) : (
        <Card>
          <CardHeader>
            <CardTitle>Revenue & Profit Trends</CardTitle>
            <CardDescription>
              No revenue activity recorded in the last 30 days.
            </CardDescription>
          </CardHeader>
        </Card>
      )}

      <Card>
        <CardHeader>
<<<<<<< HEAD
          <CardTitle className="text-base">Product Performance</CardTitle>
          <CardDescription className="text-xs">
            Detailed breakdown of each product's sales and profitability
=======
          <CardTitle>Products</CardTitle>
          <CardDescription>
            Manage your product catalog and performance
>>>>>>> ea0909d7
          </CardDescription>
        </CardHeader>
        <CardContent>
          {products.length === 0 ? (
<<<<<<< HEAD
            <div className="text-center py-6 text-muted-foreground text-sm">
              No products yet. Create your first product to start selling
=======
            <div className="py-8 text-center text-sm text-muted-foreground">
              You have not launched any products yet.
>>>>>>> ea0909d7
            </div>
          ) : (
            <div className="overflow-x-auto">
              <Table>
                <TableHeader>
                  <TableRow>
                    <TableHead className="w-[300px]">Product</TableHead>
                    <TableHead className="text-right">Price</TableHead>
                    <TableHead className="text-right">Units Sold</TableHead>
                    <TableHead className="text-right">Revenue</TableHead>
                    <TableHead className="text-right">Costs</TableHead>
                    <TableHead className="text-right">Profit</TableHead>
                    <TableHead className="text-right">Margin</TableHead>
                    <TableHead className="text-center">Status</TableHead>
                    <TableHead className="text-right">Actions</TableHead>
                  </TableRow>
                </TableHeader>
                <TableBody>
                  {products.map((product) => {
                    const margin =
                      product.revenue > 0
                        ? (product.profit / product.revenue) * 100
                        : 0;

<<<<<<< HEAD
                  return (
                    <TableRow key={product._id}>
                      <TableCell className="font-medium">
                        <div className="flex items-center gap-2">
                          {product.imageUrl && (
                            <img
                              src={product.imageUrl}
                              alt={product.name}
                              className="h-7 w-7 rounded object-cover"
                              onError={(e) => {
                                (e.target as HTMLImageElement).style.display =
                                  "none";
                              }}
                            />
                          )}
                          <div>
                            <div className="text-sm">{product.name}</div>
                            <div className="text-xs text-muted-foreground">
                              {product.description.slice(0, 35)}
                              {product.description.length > 35 ? "..." : ""}
=======
                    return (
                      <TableRow key={product._id}>
                        <TableCell>
                          <div className="flex items-center gap-3">
                            <Avatar className="h-12 w-12 rounded-md">
                              <AvatarImage
                                src={product.imageUrl || undefined}
                                alt={product.name}
                              />
                              <AvatarFallback className="rounded-md">
                                {product.name.substring(0, 2).toUpperCase()}
                              </AvatarFallback>
                            </Avatar>
                            <div className="space-y-1">
                              <div className="text-sm font-medium">
                                {product.name}
                              </div>
                              <div className="text-xs text-muted-foreground line-clamp-1">
                                {product.description}
                              </div>
>>>>>>> ea0909d7
                            </div>
                          </div>
                        </TableCell>
                        <TableCell className="text-right font-medium">
                          {formatCurrency(product.price, {
                            minimumFractionDigits: 2,
                            maximumFractionDigits: 2,
                          })}
                        </TableCell>
                        <TableCell className="text-right">
                          {(product.unitsSold ?? 0).toLocaleString()}
                        </TableCell>
                        <TableCell className="text-right font-medium">
                          {formatCurrency(product.revenue)}
                        </TableCell>
                        <TableCell className="text-right text-muted-foreground">
                          {formatCurrency(product.costs)}
                        </TableCell>
                        <TableCell
                          className={`text-right font-medium ${
                            product.profit >= 0
                              ? "text-emerald-600"
                              : "text-red-600"
                          }`}
                        >
                          {formatCurrency(product.profit)}
                        </TableCell>
                        <TableCell className="text-right">
                          {margin.toFixed(1)}%
                        </TableCell>
                        <TableCell className="text-center">
                          <Badge
                            variant={product.isActive ? "default" : "secondary"}
                          >
                            {product.isActive ? "Active" : "Inactive"}
                          </Badge>
                        </TableCell>
                        <TableCell className="text-right">
                          <DropdownMenu>
                            <DropdownMenuTrigger asChild>
                              <Button variant="ghost" size="sm">
                                Actions
                              </Button>
                            </DropdownMenuTrigger>
                            <DropdownMenuContent align="end">
                              <EditProductDialog
                                product={{
                                  _id: product._id,
                                  name: product.name,
                                  description: product.description,
                                  price: product.price,
                                  imageUrl: product.imageUrl,
                                  tags: product.tags,
                                  isActive: product.isActive,
                                }}
                                trigger={
                                  <DropdownMenuItem
                                    onSelect={(event) => event.preventDefault()}
                                  >
                                    <Edit className="mr-2 h-4 w-4" />
                                    Edit
                                  </DropdownMenuItem>
                                }
                              />
                              <DropdownMenuItem
                                onSelect={() =>
                                  void toggleProductStatus(
                                    product._id,
                                    product.isActive
                                  )
                                }
                              >
                                {product.isActive ? (
                                  <>
                                    <Package className="mr-2 h-4 w-4" />
                                    Deactivate
                                  </>
                                ) : (
                                  <>
                                    <ShoppingCart className="mr-2 h-4 w-4" />
                                    Activate
                                  </>
                                )}
                              </DropdownMenuItem>
                            </DropdownMenuContent>
                          </DropdownMenu>
                        </TableCell>
                      </TableRow>
                    );
                  })}
                </TableBody>
              </Table>
            </div>
          )}
        </CardContent>
      </Card>

      {topProducts.length > 0 && (
        <Card>
          <CardHeader>
<<<<<<< HEAD
            <CardTitle className="text-base">Product Revenue Comparison</CardTitle>
            <CardDescription className="text-xs">
              Compare revenue and profit across all products
=======
            <CardTitle>Top 10 Products by Revenue</CardTitle>
            <CardDescription>
              Comparison of revenue and profit for best-performing products
>>>>>>> ea0909d7
            </CardDescription>
          </CardHeader>
          <CardContent>
            <ChartContainer
<<<<<<< HEAD
              config={{
                revenue: {
                  label: "Revenue",
                  color: "hsl(var(--chart-1))",
                },
                profit: {
                  label: "Profit",
                  color: "hsl(var(--chart-3))",
                },
              }}
              className="h-[280px] w-full"
=======
              config={topProductsChartConfig}
              className="h-[360px]"
>>>>>>> ea0909d7
            >
              <BarChart
                data={topProducts}
                margin={{ top: 16, right: 16, left: 0, bottom: 32 }}
              >
                <CartesianGrid strokeDasharray="3 3" className="stroke-muted" />
                <XAxis
                  dataKey="name"
                  tickLine={false}
                  axisLine={false}
                  angle={-40}
                  textAnchor="end"
                  tick={{ fontSize: 11 }}
                />
                <YAxis
                  tickLine={false}
                  axisLine={false}
                  tick={{ fontSize: 12 }}
                  tickFormatter={(value) => `$${Math.round(value / 1000)}k`}
                />
                <ChartTooltip
                  content={
                    <ChartTooltipContent
                      formatter={(value) =>
                        formatCurrency(Number(value), {
                          minimumFractionDigits: 2,
                          maximumFractionDigits: 2,
                        })
                      }
                    />
                  }
                />
                <Legend wrapperStyle={{ paddingTop: 12 }} />
                <Bar
                  dataKey="revenue"
                  fill="var(--color-revenue)"
                  radius={[4, 4, 0, 0]}
                />
                <Bar
                  dataKey="profit"
                  fill="var(--color-profit)"
                  radius={[4, 4, 0, 0]}
                />
              </BarChart>
            </ChartContainer>
          </CardContent>
        </Card>
      )}
    </div>
  );
}<|MERGE_RESOLUTION|>--- conflicted
+++ resolved
@@ -201,7 +201,6 @@
   }));
 
   return (
-<<<<<<< HEAD
     <div className="space-y-4">
       {/* Header */}
       <div className="flex items-start justify-between">
@@ -239,7 +238,6 @@
           <CardHeader className="flex flex-row items-center justify-between space-y-0 pb-3">
             <CardTitle className="text-xs font-medium uppercase tracking-wider text-muted-foreground">
               Current Balance
-=======
     <div className="space-y-6">
       <div className="flex items-center gap-4">
         <Button variant="outline" size="sm" asChild className="bg-transparent">
@@ -357,24 +355,19 @@
           <CardHeader className="flex flex-row items-center justify-between space-y-0 pb-2">
             <CardTitle className="text-sm font-medium">
               Company Balance
->>>>>>> ea0909d7
             </CardTitle>
             <DollarSign className="h-4 w-4 text-muted-foreground" />
           </CardHeader>
           <CardContent>
-<<<<<<< HEAD
             <div className="text-xl font-bold">
               $
               {company.balance.toLocaleString("en-US", {
-=======
             <div className="text-2xl font-bold">
               {formatCurrency(company.balance, {
->>>>>>> ea0909d7
                 minimumFractionDigits: 2,
                 maximumFractionDigits: 2,
               })}
             </div>
-<<<<<<< HEAD
             <p className="text-xs text-muted-foreground mt-1.5">
               Company account balance
             </p>
@@ -427,7 +420,6 @@
         <Card className="py-4">
           <CardHeader className="flex flex-row items-center justify-between space-y-0 pb-3">
             <CardTitle className="text-xs font-medium uppercase tracking-wider text-muted-foreground">
-=======
             <p className="text-xs text-muted-foreground">
               Current available funds
             </p>
@@ -464,23 +456,19 @@
         <Card>
           <CardHeader className="flex flex-row items-center justify-between space-y-0 pb-2">
             <CardTitle className="text-sm font-medium">
->>>>>>> ea0909d7
               Active Products
             </CardTitle>
             <Package className="h-4 w-4 text-muted-foreground" />
           </CardHeader>
           <CardContent>
-<<<<<<< HEAD
             <div className="text-xl font-bold">
               {products.filter((p) => p.isActive).length}
             </div>
             <p className="text-xs text-muted-foreground mt-1.5">
               {products.reduce((sum, p) => sum + p.unitsSold, 0)} total units sold
-=======
             <div className="text-2xl font-bold">{activeProductCount}</div>
             <p className="text-xs text-muted-foreground">
               {activeUnitsSold.toLocaleString()} total units sold
->>>>>>> ea0909d7
             </p>
           </CardContent>
         </Card>
@@ -489,7 +477,6 @@
       {trendData.length > 0 ? (
         <Card>
           <CardHeader>
-<<<<<<< HEAD
             <CardTitle className="text-base">Revenue & Profit Trends</CardTitle>
             <CardDescription className="text-xs">
               Daily revenue, costs, and profit over the last 30 days
@@ -498,7 +485,6 @@
           <CardContent>
             <ChartContainer config={chartConfig} className="h-[280px] w-full">
               <AreaChart data={chartData}>
-=======
             <CardTitle>Revenue & Profit Trends</CardTitle>
             <CardDescription>
               Daily performance over the last 30 days
@@ -513,7 +499,6 @@
                 data={trendData}
                 margin={{ top: 10, right: 16, left: 0, bottom: 0 }}
               >
->>>>>>> ea0909d7
                 <defs>
                   <linearGradient id="colorRevenue" x1="0" y1="0" x2="0" y2="1">
                     <stop
@@ -598,26 +583,20 @@
 
       <Card>
         <CardHeader>
-<<<<<<< HEAD
           <CardTitle className="text-base">Product Performance</CardTitle>
           <CardDescription className="text-xs">
             Detailed breakdown of each product's sales and profitability
-=======
           <CardTitle>Products</CardTitle>
           <CardDescription>
             Manage your product catalog and performance
->>>>>>> ea0909d7
           </CardDescription>
         </CardHeader>
         <CardContent>
           {products.length === 0 ? (
-<<<<<<< HEAD
             <div className="text-center py-6 text-muted-foreground text-sm">
               No products yet. Create your first product to start selling
-=======
             <div className="py-8 text-center text-sm text-muted-foreground">
               You have not launched any products yet.
->>>>>>> ea0909d7
             </div>
           ) : (
             <div className="overflow-x-auto">
@@ -642,7 +621,6 @@
                         ? (product.profit / product.revenue) * 100
                         : 0;
 
-<<<<<<< HEAD
                   return (
                     <TableRow key={product._id}>
                       <TableCell className="font-medium">
@@ -663,7 +641,6 @@
                             <div className="text-xs text-muted-foreground">
                               {product.description.slice(0, 35)}
                               {product.description.length > 35 ? "..." : ""}
-=======
                     return (
                       <TableRow key={product._id}>
                         <TableCell>
@@ -684,7 +661,6 @@
                               <div className="text-xs text-muted-foreground line-clamp-1">
                                 {product.description}
                               </div>
->>>>>>> ea0909d7
                             </div>
                           </div>
                         </TableCell>
@@ -785,20 +761,16 @@
       {topProducts.length > 0 && (
         <Card>
           <CardHeader>
-<<<<<<< HEAD
             <CardTitle className="text-base">Product Revenue Comparison</CardTitle>
             <CardDescription className="text-xs">
               Compare revenue and profit across all products
-=======
             <CardTitle>Top 10 Products by Revenue</CardTitle>
             <CardDescription>
               Comparison of revenue and profit for best-performing products
->>>>>>> ea0909d7
             </CardDescription>
           </CardHeader>
           <CardContent>
             <ChartContainer
-<<<<<<< HEAD
               config={{
                 revenue: {
                   label: "Revenue",
@@ -810,10 +782,8 @@
                 },
               }}
               className="h-[280px] w-full"
-=======
               config={topProductsChartConfig}
               className="h-[360px]"
->>>>>>> ea0909d7
             >
               <BarChart
                 data={topProducts}
