--- conflicted
+++ resolved
@@ -146,7 +146,6 @@
             </p>
           </div>
         ) : (
-<<<<<<< HEAD
           <div className="space-y-3">
             {companies?.map((company: any) => (
               <div key={company._id} className="p-4 border rounded">
@@ -203,7 +202,6 @@
                   )}
                 </div>
               </div>
-=======
           <div className="grid gap-4 md:grid-cols-1 lg:grid-cols-2">
             {companies?.map((company: any) => (
               <CompanyItem
@@ -211,7 +209,6 @@
                 company={company}
                 onGoPublic={handleGoPublic}
               />
->>>>>>> ea0909d7
             ))}
           </div>
         )}
