--- conflicted
+++ resolved
@@ -1,6 +1,4 @@
-<<<<<<< HEAD
 import { useState, type ReactNode } from "react";
-=======
 import {
   useState,
   useRef,
@@ -8,7 +6,6 @@
   forwardRef,
   type ReactNode,
 } from "react";
->>>>>>> ea0909d7
 import { useMutation } from "convex/react";
 import { api } from "../../../convex/_generated/api";
 import type { Id } from "../../../convex/_generated/dataModel";
@@ -32,14 +29,12 @@
 interface CreateProductDialogProps {
   companyId: Id<"companies">;
   trigger?: ReactNode;
-<<<<<<< HEAD
 }
 
 export function CreateProductDialog({
   companyId,
   trigger,
 }: CreateProductDialogProps) {
-=======
   hiddenTrigger?: boolean;
 }
 
@@ -51,7 +46,6 @@
   CreateProductDialogRef,
   CreateProductDialogProps
 >(({ companyId, trigger, hiddenTrigger = false }, ref) => {
->>>>>>> ea0909d7
   const [open, setOpen] = useState(false);
   const [name, setName] = useState("");
   const [description, setDescription] = useState("");
@@ -195,13 +189,11 @@
   return (
     <Dialog open={open} onOpenChange={setOpen}>
       <DialogTrigger asChild>
-<<<<<<< HEAD
         {trigger || (
           <Button size="sm">
             <Plus className="h-4 w-4 mr-2" />
             Add Product
           </Button>
-=======
         {hiddenTrigger ? (
           <button
             ref={triggerRef}
@@ -216,7 +208,6 @@
               Add Product
             </Button>
           )
->>>>>>> ea0909d7
         )}
       </DialogTrigger>
       <DialogContent className="max-h-[90vh] overflow-y-auto">
