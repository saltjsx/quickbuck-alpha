import { useState, type ReactNode } from "react";
import { useMutation, useQuery } from "convex/react";
import { api } from "../../../convex/_generated/api";
import type { Id } from "../../../convex/_generated/dataModel";
import {
  Dialog,
  DialogContent,
  DialogDescription,
  DialogHeader,
  DialogTitle,
  DialogTrigger,
  DialogFooter,
} from "~/components/ui/dialog";
import { Button } from "~/components/ui/button";
import { Trash2 } from "lucide-react";
import { useToast } from "~/hooks/use-toast";
import { useNavigate } from "react-router";

interface DeleteCompanyDialogProps {
  companyId: Id<"companies">;
  companyName: string;
  balance: number;
<<<<<<< HEAD
  trigger?: ReactNode;
=======
  trigger?: React.ReactNode;
>>>>>>> ea0909d7
}

export function DeleteCompanyDialog({
  companyId,
  companyName,
  balance,
  trigger,
}: DeleteCompanyDialogProps) {
  const [open, setOpen] = useState(false);
  const [isDeleting, setIsDeleting] = useState(false);
  const deleteCompany = useMutation(api.companies.deleteCompany);
  const { toast } = useToast();
  const navigate = useNavigate();

  const handleDelete = async () => {
    setIsDeleting(true);
    try {
      const result = await deleteCompany({ companyId });

      toast({
        title: "Company Deleted",
        description:
          result.fundsReturned > 0
            ? `${companyName} has been deleted. $${result.fundsReturned.toFixed(
                2
              )} returned to your personal account.`
            : `${companyName} has been deleted.`,
      });

      setOpen(false);
      // Navigate back to companies page
      navigate("/dashboard/companies");
    } catch (error: any) {
      console.error("Failed to delete company:", error);
      toast({
        title: "Deletion Failed",
        description:
          error.message || "Failed to delete company. Please try again.",
        variant: "destructive",
      });
    } finally {
      setIsDeleting(false);
    }
  };

  return (
    <Dialog open={open} onOpenChange={setOpen}>
      <DialogTrigger asChild>
<<<<<<< HEAD
        {trigger || (
=======
        {trigger ?? (
>>>>>>> ea0909d7
          <Button variant="destructive" size="sm">
            <Trash2 className="h-4 w-4 mr-2" />
            Delete Company
          </Button>
        )}
      </DialogTrigger>
      <DialogContent>
        <DialogHeader>
          <DialogTitle>Are you absolutely sure?</DialogTitle>
          <DialogDescription className="space-y-2">
            <p>
              This action cannot be undone. This will permanently delete{" "}
              <span className="font-semibold">{companyName}</span> and all
              associated data including:
            </p>
            <ul className="list-disc list-inside space-y-1 text-sm">
              <li>All products (will be deactivated)</li>
              <li>Company account and transaction history</li>
              <li>Stock market listings (if public)</li>
              <li>All stock holdings</li>
            </ul>
            {balance > 0 && (
              <p className="font-semibold text-green-600 mt-3">
                $
                {balance.toLocaleString("en-US", {
                  minimumFractionDigits: 2,
                  maximumFractionDigits: 2,
                })}{" "}
                will be transferred to your personal account.
              </p>
            )}
          </DialogDescription>
        </DialogHeader>
        <DialogFooter className="gap-2">
          <Button
            variant="outline"
            onClick={() => setOpen(false)}
            disabled={isDeleting}
          >
            Cancel
          </Button>
          <Button
            variant="destructive"
            onClick={handleDelete}
            disabled={isDeleting}
          >
            {isDeleting ? "Deleting..." : "Delete Company"}
          </Button>
        </DialogFooter>
      </DialogContent>
    </Dialog>
  );
}<|MERGE_RESOLUTION|>--- conflicted
+++ resolved
@@ -20,11 +20,8 @@
   companyId: Id<"companies">;
   companyName: string;
   balance: number;
-<<<<<<< HEAD
   trigger?: ReactNode;
-=======
   trigger?: React.ReactNode;
->>>>>>> ea0909d7
 }
 
 export function DeleteCompanyDialog({
@@ -73,11 +70,8 @@
   return (
     <Dialog open={open} onOpenChange={setOpen}>
       <DialogTrigger asChild>
-<<<<<<< HEAD
         {trigger || (
-=======
         {trigger ?? (
->>>>>>> ea0909d7
           <Button variant="destructive" size="sm">
             <Trash2 className="h-4 w-4 mr-2" />
             Delete Company
